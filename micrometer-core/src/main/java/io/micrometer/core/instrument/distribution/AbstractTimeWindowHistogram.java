/**
 * Copyright 2017 VMware, Inc.
 * <p>
 * Licensed under the Apache License, Version 2.0 (the "License");
 * you may not use this file except in compliance with the License.
 * You may obtain a copy of the License at
 * <p>
 * https://www.apache.org/licenses/LICENSE-2.0
 * <p>
 * Unless required by applicable law or agreed to in writing, software
 * distributed under the License is distributed on an "AS IS" BASIS,
 * WITHOUT WARRANTIES OR CONDITIONS OF ANY KIND, either express or implied.
 * See the License for the specific language governing permissions and
 * limitations under the License.
 */
package io.micrometer.core.instrument.distribution;

import io.micrometer.core.instrument.Clock;
import io.micrometer.core.instrument.config.InvalidConfigurationException;
import io.micrometer.core.lang.Nullable;

import java.io.PrintStream;
import java.lang.reflect.Array;
import java.util.Iterator;
import java.util.Set;
import java.util.concurrent.atomic.AtomicIntegerFieldUpdater;

/**
 * An abstract base class for histogram implementations who maintain samples in a ring buffer
 * to decay older samples and give greater weight to recent samples.
 *
 * @param <T> the type of the buckets in a ring buffer
 * @param <U> the type of accumulated histogram
 * @author Jon Schneider
 * @author Trustin Heuiseung Lee
 */
@SuppressWarnings("ConstantConditions")
abstract class AbstractTimeWindowHistogram<T, U> implements Histogram {

    @SuppressWarnings("rawtypes")
    private static final AtomicIntegerFieldUpdater<AbstractTimeWindowHistogram> rotatingUpdater =
            AtomicIntegerFieldUpdater.newUpdater(AbstractTimeWindowHistogram.class, "rotating");

    final DistributionStatisticConfig distributionStatisticConfig;

    private final Clock clock;
    private final boolean supportsAggregablePercentiles;

    private final T[] ringBuffer;
    private short currentBucket;
    private final long durationBetweenRotatesMillis;
    private volatile boolean accumulatedHistogramStale;

    private volatile long lastRotateTimestampMillis;

    @SuppressWarnings({"unused", "FieldCanBeLocal"})
    private volatile int rotating; // 0 - not rotating, 1 - rotating

    @Nullable
    private U accumulatedHistogram;

    @SuppressWarnings("unchecked")
    AbstractTimeWindowHistogram(Clock clock, DistributionStatisticConfig distributionStatisticConfig, Class<T> bucketType,
                                boolean supportsAggregablePercentiles) {
        this.clock = clock;
        this.distributionStatisticConfig = validateDistributionConfig(distributionStatisticConfig);
        this.supportsAggregablePercentiles = supportsAggregablePercentiles;

        final int ageBuckets = distributionStatisticConfig.getBufferLength();
        if (ageBuckets <= 0) {
            rejectHistogramConfig("bufferLength (" + ageBuckets + ") must be greater than 0.");
        }

        ringBuffer = (T[]) Array.newInstance(bucketType, ageBuckets);

        durationBetweenRotatesMillis = distributionStatisticConfig.getExpiry().toMillis() / ageBuckets;
        if (durationBetweenRotatesMillis <= 0) {
            rejectHistogramConfig("expiry (" + distributionStatisticConfig.getExpiry().toMillis() +
                    "ms) / bufferLength (" + ageBuckets + ") must be greater than 0.");
        }

        currentBucket = 0;
        lastRotateTimestampMillis = clock.wallTime();
    }

    private static DistributionStatisticConfig validateDistributionConfig(DistributionStatisticConfig distributionStatisticConfig) {
        if (distributionStatisticConfig.getPercentiles() != null) {
            for (double p : distributionStatisticConfig.getPercentiles()) {
                if (p < 0 || p > 1) {
                    rejectHistogramConfig("percentiles must contain only the values between 0.0 and 1.0. " +
                            "Found " + p);
                }
            }

            if (distributionStatisticConfig.getPercentilePrecision() == null) {
                rejectHistogramConfig("when publishing percentiles a precision must be specified.");
            }
        }

        final Double minimumExpectedValue = distributionStatisticConfig.getMinimumExpectedValueAsDouble();
        final Double maximumExpectedValue = distributionStatisticConfig.getMaximumExpectedValueAsDouble();
        if (minimumExpectedValue == null || minimumExpectedValue <= 0) {
            rejectHistogramConfig("minimumExpectedValue (" + minimumExpectedValue + ") must be greater than 0.");
        }
        if (maximumExpectedValue == null || maximumExpectedValue < minimumExpectedValue) {
            rejectHistogramConfig("maximumExpectedValue (" + maximumExpectedValue +
                    ") must be equal to or greater than minimumExpectedValue (" +
                    minimumExpectedValue + ").");
        }

        if (distributionStatisticConfig.getServiceLevelObjectiveBoundaries() != null) {
<<<<<<< HEAD
            for (double slo : distributionStatisticConfig.getServiceLevelObjectiveBoundaries()) {
                if (slo <= 0) {
                    rejectHistogramConfig("serviceLevelObjectiveBoundaries must contain only the values greater than 0. " +
                            "Found " + slo);
=======
            for (double sla : distributionStatisticConfig.getServiceLevelObjectiveBoundaries()) {
                if (sla <= 0) {
                    rejectHistogramConfig("slaBoundaries must contain only the values greater than 0. " +
                            "Found " + sla);
>>>>>>> 5f6660b3
                }
            }
        }

        return distributionStatisticConfig;
    }

    private static void rejectHistogramConfig(String msg) {
        throw new InvalidConfigurationException("Invalid distribution configuration: " + msg);
    }

    void initRingBuffer() {
        for (int i = 0; i < ringBuffer.length; i++) {
            ringBuffer[i] = newBucket();
        }
        accumulatedHistogram = newAccumulatedHistogram(ringBuffer);
    }

    abstract T newBucket();

    abstract void recordLong(T bucket, long value);

    abstract void recordDouble(T bucket, double value);

    abstract void resetBucket(T bucket);

    abstract U newAccumulatedHistogram(T[] ringBuffer);

    abstract void accumulate();

    abstract void resetAccumulatedHistogram();

    abstract double valueAtPercentile(double percentile);

    abstract double countAtValue(double value);

    double countAtValue(long value) {
        return countAtValue((double) value);
    }

    void outputSummary(PrintStream out, double bucketScaling) {
    }

    @Override
    public final HistogramSnapshot takeSnapshot(long count, double total, double max) {
        rotate();

        final ValueAtPercentile[] values;
        final CountAtBucket[] counts;
        synchronized (this) {
            accumulateIfStale();
            values = takeValueSnapshot();
            counts = takeCountSnapshot();
        }

        return new HistogramSnapshot(count, total, max, values, counts, this::outputSummary);
    }

    private void accumulateIfStale() {
        if (accumulatedHistogramStale) {
            accumulate();
            accumulatedHistogramStale = false;
        }
    }

    private ValueAtPercentile[] takeValueSnapshot() {
        double[] monitoredPercentiles = distributionStatisticConfig.getPercentiles();
        if (monitoredPercentiles == null || monitoredPercentiles.length == 0) {
            return null;
        }

        final ValueAtPercentile[] values = new ValueAtPercentile[monitoredPercentiles.length];
        for (int i = 0; i < monitoredPercentiles.length; i++) {
            final double p = monitoredPercentiles[i];
            values[i] = new ValueAtPercentile(p, valueAtPercentile(p * 100));
        }
        return values;
    }

    private CountAtBucket[] takeCountSnapshot() {
        if (!distributionStatisticConfig.isPublishingHistogram()) {
            return null;
        }

        final Set<Double> monitoredValues = distributionStatisticConfig.getHistogramBuckets(supportsAggregablePercentiles);
        if (monitoredValues.isEmpty()) {
            return null;
        }

        final CountAtBucket[] counts = new CountAtBucket[monitoredValues.size()];
        final Iterator<Double> iterator = monitoredValues.iterator();
        for (int i = 0; i < counts.length; i++) {
            final double v = iterator.next();
            counts[i] = new CountAtBucket(v, countAtValue(v));
        }
        return counts;
    }

    public void recordLong(long value) {
        rotate();
        try {
            for (T bucket : ringBuffer) {
                recordLong(bucket, value);
            }
        } catch (IndexOutOfBoundsException ignored) {
            // the value is so large (or small) that the dynamic range of the histogram cannot be extended to include it
        } finally {
            accumulatedHistogramStale = true;
        }
    }

    public void recordDouble(double value) {
        rotate();
        try {
            for (T bucket : ringBuffer) {
                recordDouble(bucket, value);
            }
        } catch (IndexOutOfBoundsException ignored) {
            // the value is so large (or small) that the dynamic range of the histogram cannot be extended to include it
        } finally {
            accumulatedHistogramStale = true;
        }
    }

    private void rotate() {
        long timeSinceLastRotateMillis = clock.wallTime() - lastRotateTimestampMillis;
        if (timeSinceLastRotateMillis < durationBetweenRotatesMillis) {
            // Need to wait more for next rotation.
            return;
        }

        if (!rotatingUpdater.compareAndSet(this, 0, 1)) {
            // Being rotated by other thread already.
            return;
        }

        try {
            int iterations = 0;
            synchronized (this) {
                do {
                    resetBucket(ringBuffer[currentBucket]);
                    if (++currentBucket >= ringBuffer.length) {
                        currentBucket = 0;
                    }
                    timeSinceLastRotateMillis -= durationBetweenRotatesMillis;
                    lastRotateTimestampMillis += durationBetweenRotatesMillis;
                } while (timeSinceLastRotateMillis >= durationBetweenRotatesMillis && ++iterations < ringBuffer.length);

                resetAccumulatedHistogram();
                accumulatedHistogramStale = true;
            }
        } finally {
            rotating = 0;
        }
    }

    protected U accumulatedHistogram() {
        return accumulatedHistogram;
    }

    protected T currentHistogram() {
        return ringBuffer[currentBucket];
    }
}<|MERGE_RESOLUTION|>--- conflicted
+++ resolved
@@ -109,17 +109,10 @@
         }
 
         if (distributionStatisticConfig.getServiceLevelObjectiveBoundaries() != null) {
-<<<<<<< HEAD
             for (double slo : distributionStatisticConfig.getServiceLevelObjectiveBoundaries()) {
                 if (slo <= 0) {
                     rejectHistogramConfig("serviceLevelObjectiveBoundaries must contain only the values greater than 0. " +
                             "Found " + slo);
-=======
-            for (double sla : distributionStatisticConfig.getServiceLevelObjectiveBoundaries()) {
-                if (sla <= 0) {
-                    rejectHistogramConfig("slaBoundaries must contain only the values greater than 0. " +
-                            "Found " + sla);
->>>>>>> 5f6660b3
                 }
             }
         }
