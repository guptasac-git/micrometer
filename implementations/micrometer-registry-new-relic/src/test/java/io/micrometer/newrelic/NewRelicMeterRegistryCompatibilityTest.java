--- conflicted
+++ resolved
@@ -22,8 +22,7 @@
 
 import java.time.Duration;
 
-<<<<<<< HEAD
-public class NewRelicMeterRegistryCompatibilityTest extends MeterRegistryCompatibilityKit {
+class NewRelicMeterRegistryCompatibilityTest extends MeterRegistryCompatibilityKit {
 
     private final NewRelicConfig config = new NewRelicConfig() {
         @Override
@@ -48,9 +47,6 @@
         }
     };
 
-=======
-class NewRelicMeterRegistryCompatibilityTest extends MeterRegistryCompatibilityKit {
->>>>>>> 127249e9
     @Override
     public MeterRegistry registry() {
         return new NewRelicMeterRegistry(config, new MockClock());
